--- conflicted
+++ resolved
@@ -11,10 +11,6 @@
 
 import torch
 from torch.utils.data import DataLoader
-<<<<<<< HEAD
-from torch.utils.tensorboard.writer import SummaryWriter
-=======
->>>>>>> d340a70b
 
 from bart import opts, utils
 from bart.constants import SpecialToken
