--- conflicted
+++ resolved
@@ -8,10 +8,6 @@
 import torch
 import torch.nn as nn
 from torch.utils.data import DataLoader
-<<<<<<< HEAD
-from torch.utils.tensorboard.writer import SummaryWriter
-=======
->>>>>>> d340a70b
 from tqdm.autonotebook import tqdm
 
 from tokenizers import Tokenizer
